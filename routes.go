package main

import (
	"bufio"
	"bytes"
	"encoding/xml"
	"fmt"
	"io"
	"net/http"
	"os/exec"
	"sort"
	"strconv"
	"strings"
	"time"

	"github.com/gin-contrib/cors"
	"github.com/gin-gonic/gin"
	"github.com/gobuffalo/packr"
	ssdp "github.com/koron/go-ssdp"
	"github.com/sirupsen/logrus"
	"github.com/spf13/viper"
	ginprometheus "github.com/tellytv/telly/internal/go-gin-prometheus"
	"github.com/tellytv/telly/internal/xmltv"
)

func serve(lineup *lineup) {
	discoveryData := getDiscoveryData()

	log.Debugln("creating device xml")
	upnp := discoveryData.UPNP()

	log.Debugln("creating webserver routes")

	if viper.GetString("log.level") != logrus.DebugLevel.String() {
		gin.SetMode(gin.ReleaseMode)
	}

	router := gin.New()
	router.Use(cors.Default())
	router.Use(gin.Recovery())

	if viper.GetBool("log.logrequests") {
		router.Use(ginrus())
	}

	p := ginprometheus.NewPrometheus("http")
	p.Use(router)

	router.GET("/", deviceXML(upnp))
	router.GET("/discover.json", discovery(discoveryData))
	router.GET("/lineup_status.json", func(c *gin.Context) {
		payload := LineupStatus{
			ScanInProgress: convertibleBoolean(false),
			ScanPossible:   convertibleBoolean(true),
			Source:         "Cable",
			SourceList:     []string{"Cable"},
		}
		if lineup.Scanning {
			payload = LineupStatus{
				ScanInProgress: convertibleBoolean(true),
				// Gotta fake out Plex.
				Progress: 50,
				Found:    50,
			}
		}

		c.JSON(http.StatusOK, payload)
	})
	router.POST("/lineup.post", func(c *gin.Context) {
		scanAction := c.Query("scan")
		if scanAction == "start" {
			if refreshErr := lineup.Scan(); refreshErr != nil {
				c.AbortWithError(http.StatusInternalServerError, refreshErr)
			}
			c.AbortWithStatus(http.StatusOK)
			return
		} else if scanAction == "abort" {
			c.AbortWithStatus(http.StatusOK)
			return
		}
		c.String(http.StatusBadRequest, "%s is not a valid scan command", scanAction)
	})
	router.GET("/device.xml", deviceXML(upnp))
	router.GET("/lineup.json", serveLineup(lineup))
	router.GET("/lineup.xml", serveLineup(lineup))
	router.GET("/auto/:channelID", stream(lineup))
	router.GET("/epg.xml", xmlTV(lineup))
	router.GET("/debug.json", func(c *gin.Context) {
		c.JSON(http.StatusOK, lineup)
	})

	if viper.GetBool("discovery.ssdp") {
		if _, ssdpErr := setupSSDP(viper.GetString("web.base-address"), viper.GetString("discovery.device-friendly-name"), viper.GetString("discovery.device-uuid")); ssdpErr != nil {
			log.WithError(ssdpErr).Errorln("telly cannot advertise over ssdp")
		}
	}

<<<<<<< HEAD
	box := packr.NewBox("./frontend/dist/telly-fe")

	router.StaticFS("/manage", box)

	log.Infof("telly is live and on the air!")
=======
	log.Infof("telly is live and on the air! NOW WITH CORS")
>>>>>>> a8e17698
	log.Infof("Broadcasting from http://%s/", viper.GetString("web.listen-address"))
	log.Infof("EPG URL: http://%s/epg.xml", viper.GetString("web.listen-address"))


	if err := router.Run(viper.GetString("web.listen-address")); err != nil {
		log.WithError(err).Panicln("Error starting up web server")
	}
}

func deviceXML(deviceXML UPNP) gin.HandlerFunc {
	return func(c *gin.Context) {
		c.XML(http.StatusOK, deviceXML)
	}
}

func discovery(data DiscoveryData) gin.HandlerFunc {
	return func(c *gin.Context) {
		c.JSON(http.StatusOK, data)
	}
}

type hdhrLineupContainer struct {
	XMLName  xml.Name `xml:"Lineup"    json:"-"`
	Programs []hdHomeRunLineupItem
}

func serveLineup(lineup *lineup) gin.HandlerFunc {
	return func(c *gin.Context) {
		channels := make([]hdHomeRunLineupItem, 0)
		for _, channel := range lineup.channels {
			channels = append(channels, channel)
		}
		sort.Slice(channels, func(i, j int) bool {
			return channels[i].GuideNumber < channels[j].GuideNumber
		})
		if strings.HasSuffix(c.Request.URL.String(), ".xml") {
			buf, marshallErr := xml.MarshalIndent(hdhrLineupContainer{Programs: channels}, "", "\t")
			if marshallErr != nil {
				c.AbortWithError(http.StatusInternalServerError, fmt.Errorf("error marshalling lineup to XML"))
			}
			c.Data(http.StatusOK, "application/xml", []byte(`<?xml version="1.0" encoding="UTF-8" standalone="yes"?>`+"\n"+string(buf)))
			return
		}
		c.JSON(http.StatusOK, channels)
	}
}

func xmlTV(lineup *lineup) gin.HandlerFunc {
	epg := &xmltv.TV{
		GeneratorInfoName: namespaceWithVersion,
		GeneratorInfoURL:  "https://github.com/tellytv/telly",
	}

	for _, channel := range lineup.channels {
		if channel.providerChannel.EPGChannel != nil {
			epg.Channels = append(epg.Channels, *channel.providerChannel.EPGChannel)
			epg.Programmes = append(epg.Programmes, channel.providerChannel.EPGProgrammes...)
		}
	}

	sort.Slice(epg.Channels, func(i, j int) bool { return epg.Channels[i].LCN < epg.Channels[j].LCN })

	return func(c *gin.Context) {
		buf, marshallErr := xml.MarshalIndent(epg, "", "\t")
		if marshallErr != nil {
			c.AbortWithError(http.StatusInternalServerError, fmt.Errorf("error marshalling EPG to XML"))
		}
		c.Data(http.StatusOK, "application/xml", []byte(xml.Header+`<!DOCTYPE tv SYSTEM "xmltv.dtd">`+"\n"+string(buf)))
	}
}

func stream(lineup *lineup) gin.HandlerFunc {
	return func(c *gin.Context) {
		channelIDStr := c.Param("channelID")[1:]
		channelID, channelIDErr := strconv.Atoi(channelIDStr)
		if channelIDErr != nil {
			c.AbortWithError(http.StatusBadRequest, fmt.Errorf("that (%s) doesn't appear to be a valid channel number", channelIDStr))
			return
		}

		if channel, ok := lineup.channels[channelID]; ok {
			log.Infof("Serving channel number %d", channelID)

			if !viper.IsSet("iptv.ffmpeg") {
				c.Redirect(http.StatusMovedPermanently, channel.providerChannel.Track.URI)
				return
			}

			log.Infoln("Transcoding stream with ffmpeg")

			run := exec.Command("ffmpeg", "-re", "-i", channel.providerChannel.Track.URI, "-codec", "copy", "-bsf:v", "h264_mp4toannexb", "-f", "mpegts", "-tune", "zerolatency", "pipe:1")
			ffmpegout, err := run.StdoutPipe()
			if err != nil {
				log.WithError(err).Errorln("StdoutPipe Error")
				return
			}

			stderr, stderrErr := run.StderrPipe()
			if stderrErr != nil {
				log.WithError(stderrErr).Errorln("Error creating ffmpeg stderr pipe")
			}

			if startErr := run.Start(); startErr != nil {
				log.WithError(startErr).Errorln("Error starting ffmpeg")
				return
			}

			go func() {
				scanner := bufio.NewScanner(stderr)
				scanner.Split(split)
				for scanner.Scan() {
					log.Println(scanner.Text())
				}
			}()

			continueStream := true

			c.Stream(func(w io.Writer) bool {
				defer func() {
					log.Infoln("Stopped streaming", channelID)
					if killErr := run.Process.Kill(); killErr != nil {
						panic(killErr)
					}
					continueStream = false
					return
				}()
				if _, copyErr := io.Copy(w, ffmpegout); copyErr != nil {
					log.WithError(copyErr).Errorln("Error when copying data")
					continueStream = false
					return false
				}
				return continueStream
			})

			return
		}

		c.AbortWithError(http.StatusNotFound, fmt.Errorf("unknown channel number %d", channelID))
	}
}

func ginrus() gin.HandlerFunc {
	return func(c *gin.Context) {
		start := time.Now()
		// some evil middlewares modify this values
		path := c.Request.URL.Path
		c.Next()

		end := time.Now()
		latency := end.Sub(start)
		end = end.UTC()

		logFields := logrus.Fields{
			"status":    c.Writer.Status(),
			"method":    c.Request.Method,
			"path":      path,
			"ipAddress": c.ClientIP(),
			"latency":   latency,
			"userAgent": c.Request.UserAgent(),
			"time":      end.Format(time.RFC3339),
		}

		entry := log.WithFields(logFields)

		if len(c.Errors) > 0 {
			// Append error field if this is an erroneous request.
			entry.Error(c.Errors.String())
		} else {
			entry.Info()
		}
	}
}

func setupSSDP(baseAddress, deviceName, deviceUUID string) (*ssdp.Advertiser, error) {
	log.Debugf("Advertising telly as %s (%s)", deviceName, deviceUUID)

	adv, err := ssdp.Advertise(
		"upnp:rootdevice",
		fmt.Sprintf("uuid:%s::upnp:rootdevice", deviceUUID),
		fmt.Sprintf("http://%s/device.xml", baseAddress),
		deviceName,
		1800)

	if err != nil {
		return nil, err
	}

	go func(advertiser *ssdp.Advertiser) {
		aliveTick := time.Tick(15 * time.Second)

		for {
			select {
			case <-aliveTick:
				if err := advertiser.Alive(); err != nil {
					log.WithError(err).Panicln("error when sending ssdp heartbeat")
				}
			}
		}
	}(adv)

	return adv, nil
}

func split(data []byte, atEOF bool) (advance int, token []byte, spliterror error) {
	if atEOF && len(data) == 0 {
		return 0, nil, nil
	}
	if i := bytes.IndexByte(data, '\n'); i >= 0 {
		// We have a full newline-terminated line.
		return i + 1, data[0:i], nil
	}
	if i := bytes.IndexByte(data, '\r'); i >= 0 {
		// We have a cr terminated line
		return i + 1, data[0:i], nil
	}
	if atEOF {
		return len(data), data, nil
	}

	return 0, nil, nil
}<|MERGE_RESOLUTION|>--- conflicted
+++ resolved
@@ -95,18 +95,13 @@
 		}
 	}
 
-<<<<<<< HEAD
 	box := packr.NewBox("./frontend/dist/telly-fe")
 
 	router.StaticFS("/manage", box)
 
 	log.Infof("telly is live and on the air!")
-=======
-	log.Infof("telly is live and on the air! NOW WITH CORS")
->>>>>>> a8e17698
 	log.Infof("Broadcasting from http://%s/", viper.GetString("web.listen-address"))
 	log.Infof("EPG URL: http://%s/epg.xml", viper.GetString("web.listen-address"))
-
 
 	if err := router.Run(viper.GetString("web.listen-address")); err != nil {
 		log.WithError(err).Panicln("Error starting up web server")
